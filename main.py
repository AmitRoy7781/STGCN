--- conflicted
+++ resolved
@@ -19,7 +19,6 @@
 embedding_size = 3
 num_spatial_kernels = 16
 num_points_for_train, num_points_for_predict = 24, 12
-<<<<<<< HEAD
 training_set_ratio = 0.85
 learning_rate = 1e-3
 optimizer = 'RMSprop'
@@ -27,12 +26,6 @@
 decay_interval = 5
 epochs = 50
 batch_size = 50
-=======
-training_set_ratio = 0.7
-epochs = 100
-optimizer = 'adam'
-learning_rate = 1e-3
->>>>>>> 1b02ae01
 
 def get_D(A):
     '''
@@ -149,13 +142,8 @@
 if __name__ == '__main__':
     A, X = data_preprocess()
 
-<<<<<<< HEAD
-indices = [(i, i + (num_points_for_train + num_points_for_predict)) for i in range(X.shape[2] - (num_points_for_train + num_points_for_predict))]
-split_line = int(X.shape[2] * training_set_ratio)
-=======
     indices = [(i, i + (num_points_for_train + num_points_for_predict)) for i in range(X.shape[2] - (num_points_for_train + num_points_for_predict))]
     split_line = int(X.shape[2] * training_set_ratio)
->>>>>>> 1b02ae01
 
     training_data, training_target = [], []
     for i, j in indices[:split_line]:
@@ -175,21 +163,6 @@
     net = st_gcn_ijcai()
     net.initialize(ctx = ctx)
 
-<<<<<<< HEAD
-trainer = Trainer(net.collect_params(), optimizer, {'learning_rate': learning_rate})
-
-training_dataloader = gluon.data.DataLoader(gluon.data.ArrayDataset(training_data, training_target), batch_size = batch_size, shuffle = True)
-testing_dataloader = gluon.data.DataLoader(gluon.data.ArrayDataset(test_data, test_target), batch_size = batch_size, shuffle = True)
-
-loss_list = []
-test_loss_list = []
-for epoch in range(epochs):
-    t = time.time()
-    
-    loss_list_tmp = []
-    for x, y in training_dataloader:
-        with autograd.record():
-=======
     trainer = Trainer(net.collect_params(), optimizer, {'learning_rate': learning_rate})
     batch_size = 16
     training_dataloader = gluon.data.DataLoader(gluon.data.ArrayDataset(training_data, training_target), batch_size = batch_size, shuffle = True)
@@ -216,7 +189,6 @@
         
         test_loss_list_tmp = []
         for x, y in testing_dataloader:
->>>>>>> 1b02ae01
             output = net(x)
             test_loss_list_tmp.append(loss(output, y).asscalar())
             
@@ -234,30 +206,9 @@
             f.write('testing loss(MSE): %s'%(test_loss_list[-1]))
             f.write('\n\n')
         
-<<<<<<< HEAD
-    test_loss_list.append( sum(test_loss_list_tmp) / len(test_loss_list_tmp) )
-    
-    print('training loss:', loss_list[-1])
-    print('testing loss:', test_loss_list[-1])
-    print('time:', time.time() - t)
-    print()
-
-    with open('results.log', 'a') as f:
-        f.write('training loss: %s'%(loss_list[-1]))
-        f.write('\n')
-        f.write('testing loss: %s'%(test_loss_list[-1]))
-        f.write('\n\n')
-    
-    if (epoch+1) % 5 == 0:
-        filename = 'stgcn_params/stgcn.params_%s'%(epoch)
-        net.save_params(filename)
-    if (epoch+1) % decay_interval == 0:
-        trainer.set_learning_rate(trainer.learning_rate * decay_rate)
-=======
         if (epoch + 1) % 5 == 0:
             filename = 'stgcn_params/stgcn.params_%s'%(epoch)
             net.save_params(filename)
         
-        if (epoch + 1) % 50 == 0:
-            trainer.set_learning_rate(trainer.learning_rate * 0.5)
->>>>>>> 1b02ae01
+        if (epoch + 1) % decay_interval == 0:
+            trainer.set_learning_rate(trainer.learning_rate * decay_rate)